--- conflicted
+++ resolved
@@ -107,11 +107,7 @@
 			metricGcFailedCount.Inc()
 		}
 		metricGcLatency.Set(time.Since(before).Seconds())
-<<<<<<< HEAD
-		glog.Infof("GC finished in %v with return %q.  Next run in %v", time.Since(before), err, sm.config.Freq)
-=======
 		glog.Infof("GC finished in %v with error '%v'.  Next run in %v", time.Since(before), err, sm.config.Freq)
->>>>>>> e0a8d068
 
 		var afterGCEnds = sm.refreshStats()
 		var deltaStats = getDeltaStats(beforeGCStats, afterGCEnds)
@@ -172,17 +168,10 @@
 	return sm.stats
 }
 
-<<<<<<< HEAD
-func doCleanup(tables typed.Tables, timeLimit time.Duration, sizeLimitBytes int, stats *storeStats) (bool, error) {
-	ok, minPartition, maxPartition, err := tables.GetMinAndMaxPartition()
-	if err != nil {
-		return false, fmt.Errorf("failed to get min partition : %s, max partition: %s, err:%v", minPartition, maxPartition, err)
-=======
 func doCleanup(tables typed.Tables, timeLimit time.Duration, sizeLimitBytes int, stats *storeStats, deletionBatchSize int) (bool, float64, float64, error) {
 	ok, minPartition, maxPartition, err := tables.GetMinAndMaxPartition()
 	if err != nil {
 		return false, 0, 0, fmt.Errorf("failed to get min partition : %s, max partition: %s, err:%v", minPartition, maxPartition, err)
->>>>>>> e0a8d068
 	}
 	if !ok {
 		return false, 0, 0, nil
