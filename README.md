--- conflicted
+++ resolved
@@ -77,7 +77,6 @@
 
 In this mode, data is written to a memory-backed volume and is discarded after each run. To preserve the data, you can host-mount /data with something like `-v /data/:/some_path_on_host/`
 
-<<<<<<< HEAD
 ### Local Docker Run and connecting to EKS
 
 This is very similar to above but abstracts running docker with AWS credentials for connecting to EKS
@@ -89,7 +88,7 @@
 ```
 
 Data retention policy stated above still applies in this case.
-=======
+
 ## Backup & Restore
 
 > This is an advanced feature. Use with caution.
@@ -97,7 +96,6 @@
 To download a backup of the database, navigate to http://localhost:8080/data/backup
 
 To restore from a backup, start `sloop` with the `-restore-database-file` flag set to the backup file downloaded in the previous step. When restoring, you may also wish to set the `-disable-kube-watch=true` flag to stop new writes from occurring and/or the `-context` flag to restore the database into a different context.
->>>>>>> add645bc
 
 ## Contributing
 
